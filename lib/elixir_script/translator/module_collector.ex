defmodule ElixirScript.Translator.ModuleCollector do
  @moduledoc false

  alias ElixirScript.Translator.State
  alias ElixirScript.Translator.Utils

  def process_modules(modules) do
    Enum.map(modules, fn
      { :__block__, _, list } ->
        {modules, not_modules} = Enum.partition(list, fn
          ({:defprotocol, _, _ }) ->
            true
          ({:defimpl, _, _ }) ->
            true
          ({:defmodule, _, _}) ->
            true
          _ ->
            false
        end)

        temp_module = [{:defmodule, [], [{:__aliases__, [], [:ElixirScript, :Temp]}, [do: { :__block__, [], not_modules }]]}]
        modules ++ temp_module
      ({:defprotocol, _, _ }) = x ->
        x
      ({:defimpl, _, _}) = x ->
        x
      ({:defmodule, _, _}) = x ->
        x
      x ->
        {:defmodule, [], [{:__aliases__, [], [:ElixirScript, :Temp]}, [do: { :__block__, [], [x] }]]}
    end)
    |> List.flatten
    |> Enum.each(fn(m) ->
      Macro.postwalk(m, &do_process_modules(&1))
    end)
  end

  def do_process_modules({:defprotocol, _, [{:__aliases__, _, _} = the_alias, [do: {:__block__, _, _} = block]]}) do
    %{def: functions, defp: _, defmacro: _, defmacrop: _ } = get_functions_from_module(block)
    ElixirScript.Translator.State.add_protocol(Utils.quoted_to_name(the_alias), functions)
  end

  def do_process_modules({:defprotocol, _, [{:__aliases__, _, _} = the_alias, [do: spec]]}) do
    %{def: functions, defp: _, defmacro: _, defmacrop: _ } = get_functions_from_module({:__block__, [], [spec]})
    ElixirScript.Translator.State.add_protocol(Utils.quoted_to_name(the_alias), functions)
  end

  def do_process_modules({:defimpl, _, [ {:__aliases__, _, _} = the_alias, [for: type],  [do: {:__block__, context, spec}] ]}) do
    ElixirScript.Translator.State.add_protocol_impl(Utils.quoted_to_name(the_alias), type, {:__block__, context, spec})
  end

  def do_process_modules({:defimpl, _, [ {:__aliases__, _, _} = the_alias, [for: type],  [do: spec] ]}) do
    ElixirScript.Translator.State.add_protocol_impl(Utils.quoted_to_name(the_alias), type, {:__block__, [], [spec]})
  end

  def do_process_modules({:defmodule, _, [{:__aliases__, _, [:ElixirScript, :Temp]}, [do: body]]} = ast) do
    body
    |> make_module([:ElixirScript, :Temp])
    |> State.add_module

    ast
  end

  def do_process_modules({:defmodule, _, [{:__aliases__, _, _}, [do: _]]} = ast) do
    do_module_processing(ast)
    ast
  end

  def do_process_modules(ast) do
    ast
  end

  defp do_module_processing({:defmodule, _, [{:__aliases__, _, name}, [do: body]]}) do
    { body, inner_modules } = make_inner_module_aliases(name, body)

    aliases = Enum.map(inner_modules, fn
      ({:defmodule, _, [{:__aliases__, _, inner_module_name}, [do: inner_module_body]]}) ->
        { :alias, [], [{:__aliases__, [alias: false], name ++ inner_module_name}, [as: {:__aliases__, [alias: false], inner_module_name }] ] }
    end)

    Enum.each(inner_modules, fn
      ({:defmodule, context1, [{:__aliases__, context2, inner_module_name}, [do: inner_module_body]]}) ->

        module_name = Utils.quoted_to_name({:__aliases__, [], tl(name) ++ inner_module_name})
        State.delete_module_by_name(module_name)

        this_module_aliases = aliases -- [{ :alias, [], [{:__aliases__, [alias: false], name ++ inner_module_name}, [as: {:__aliases__, [alias: false], inner_module_name }] ] }]

        {:defmodule, context1, [{:__aliases__, context2, name ++ inner_module_name}, [do: add_aliases_to_body(inner_module_body, this_module_aliases)]]}
        |> do_module_processing
    end)

    module = make_module(add_aliases_to_body(body, aliases), name)
    State.add_module(module)
  end

  defp add_aliases_to_body(body, aliases) do
    case body do
      { :__block__, context, body } ->
        { :__block__, context, aliases ++ List.wrap(body) }
      _ ->
        { :__block__, [], aliases ++ List.wrap(body) }
    end
  end

  defp make_module(body, name) do
    body = case body do
      {:__block__, _, _ } ->
        Macro.expand(body, State.get().compiler_opts.env)
      _ ->
        body
    end

    %{def: functions, defp: private_functions, defmacro: macros, defmacrop: private_macros } = get_functions_from_module(body)
    js_imports = get_js_imports_from_module(body)

    %ElixirScript.Module{ name: Utils.quoted_to_name({:__aliases__, [], name}) , body: body,
    functions: functions, private_functions: private_functions,
    macros: macros, private_macros: private_macros,
    js_imports: js_imports }
  end

  defp make_inner_module_aliases(name, body) do
    case body do
      nil ->
        { { :__block__, [], [] }, [] }

      {:__block__, context, list2 } ->
        { list2, inner_modules } = Enum.partition(list2, fn(x) ->
          case x do
            {:defmodule, _, [{:__aliases__, _, inner_module_name}, [do: inner_module_body]]} ->
<<<<<<< HEAD
              inner_module_body = make_inner_module_aliases( name ++ inner_module_name, inner_module_body)
              inner_alias = add_module_to_state(name, inner_module_name, inner_module_body)

              [ inner_alias ]
=======
              false
>>>>>>> 7744e381
            _ ->
              true
          end
        end)

        { {:__block__, context, list2}, inner_modules }
      {:defmodule, _, [{:__aliases__, context, inner_module_name}, [do: inner_module_body]]} = mod ->
        { {:__block__, context, [] }, [mod] }
      _ ->
        { body, [] }
    end
  end

  defp add_module_to_state(name, inner_module_name, inner_module_body) do
    %{def: functions, defp: private_functions, defmacro: macros, defmacrop: private_macros } = get_functions_from_module(inner_module_body)
    js_imports = get_js_imports_from_module(inner_module_body)

    inner_alias = { :alias, [], [{:__aliases__, [alias: false], name ++ inner_module_name}] }

    module_name = Utils.quoted_to_name({:__aliases__, [], tl(name) ++ inner_module_name})
    State.delete_module_by_name(module_name)

    module_name = Utils.quoted_to_name({:__aliases__, [], name ++ inner_module_name})

    mod = %ElixirScript.Module{ name: module_name, body: inner_module_body,
    functions: functions, private_functions: private_functions,
    macros: macros, private_macros: private_macros,
    js_imports: js_imports  }

    State.add_module(mod)

    inner_alias
  end


  defp get_functions_from_module({:__block__, _, list}) do
    Enum.reduce(list, %{ def: Keyword.new, defp: Keyword.new, defmacro: Keyword.new, defmacrop: Keyword.new }, fn
    ({type, _, [{:when, _, [{name, _, params} | _guards] }, [do: _body]] }, state) when type in [:def, :defp] and is_atom(params) ->
      arity = 0

      add_function_to_map(state, type, name, arity)

    ({type, _, [{:when, _, [{name, _, params} | _guards] }, [do: _body]] }, state) when type in [:def, :defp] ->
      arity = if is_nil(params), do: 0, else: length(params)

      add_function_to_map(state, type, name, arity)

    ({type, _, [{name, _, params}, [do: _body]]}, state) when type in [:def, :defp] and is_atom(params) ->
      arity = 0

      add_function_to_map(state, type, name, arity)


    ({type, _, [{name, _, params}, [do: _body]]}, state) when type in [:def, :defp] ->
      arity = if is_nil(params), do: 0, else: length(params)

      add_function_to_map(state, type, name, arity)

    ({type, _, [{:when, _, [{name, _, params} | _guards] }, [do: _body]] }, state) when type in [:defmacro, :defmacrop] ->
      arity = length(params)

      add_function_to_map(state, type, name, arity)

    ({type, _, [{name, _, params}, [do: _body]]}, state)  when type in [:defmacro, :defmacrop]  ->
      arity = length(params)

      add_function_to_map(state, type, name, arity)

    ({type, _, [{name, _, params}]}, state) when is_atom(params) and type in [:def, :defp] ->
      arity = 0
      add_function_to_map(state, type, name, arity)

    ({type, _, [{name, _, params}]}, state) when type in [:def, :defp] ->
      arity = length(params)
      add_function_to_map(state, type, name, arity)

    _, state ->
      state

    end)
  end

  defp get_functions_from_module(_) do
    %{ def: Keyword.new, defp: Keyword.new, defmacro: Keyword.new, defmacrop: Keyword.new }
  end

  defp add_function_to_map(map, type, name, arity) do
    list = Map.get(map, type)

    if {name, arity} in list do
      map
    else
      Map.put(map, type, list ++ [{ name, arity }])
    end
  end

  defp get_js_imports_from_module({:__block__, _, list}) do
    Enum.reduce(list, MapSet.new, fn
      ({{:., _, [{:__aliases__, _, [:JS]}, :import]}, _, [name, path]}, state) ->
        {name, _} = Code.eval_quoted(name)
        MapSet.put(state, {name, path})

      _, state ->
        state
    end)
  end


  defp get_js_imports_from_module(_) do
    MapSet.new
  end
end<|MERGE_RESOLUTION|>--- conflicted
+++ resolved
@@ -129,14 +129,7 @@
         { list2, inner_modules } = Enum.partition(list2, fn(x) ->
           case x do
             {:defmodule, _, [{:__aliases__, _, inner_module_name}, [do: inner_module_body]]} ->
-<<<<<<< HEAD
-              inner_module_body = make_inner_module_aliases( name ++ inner_module_name, inner_module_body)
-              inner_alias = add_module_to_state(name, inner_module_name, inner_module_body)
-
-              [ inner_alias ]
-=======
               false
->>>>>>> 7744e381
             _ ->
               true
           end
