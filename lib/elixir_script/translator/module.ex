--- conflicted
+++ resolved
@@ -29,9 +29,6 @@
     {imports, body} = extract_imports_from_body(body)
     {structs, body} = extract_structs_from_body(body)
 
-    structs = process_struct(module_name_list, structs)
-
-
     #Add imports found from walking the ast
     #and make sure to only put one declaration per alias
     imports = process_imports(imports, aliases)
@@ -50,13 +47,8 @@
     body = Utils.inflate_groups(body)
 
     exported_object = JS.object_expression(
-<<<<<<< HEAD
       make_defstruct_property(module_name_list, structs) ++
-      Enum.map(exported_functions, fn({key, _value}) -> 
-=======
-      make_defstruct_property(structs) ++
       Enum.map(exported_functions, fn({key, _value}) ->
->>>>>>> f8c21363
         JS.property(JS.identifier(key), JS.identifier(key), :init, true)
       end)
     )
@@ -148,46 +140,22 @@
   def extract_structs_from_body(body) do
     Enum.partition(body, fn(x) ->
       case x do
-        %ESTree.CallExpression{callee: %ESTree.MemberExpression{property: %ESTree.Identifier{name: "defstruct"}}} ->
+        %ESTree.VariableDeclaration{declarations: [%ESTree.VariableDeclarator{id: %ESTree.Identifier{name: name} } ] } when name in [:defstruct, :defexception] ->
           true
-        %ESTree.CallExpression{callee: %ESTree.MemberExpression{property: %ESTree.Identifier{name: "defexception"}}} ->
-          true
         _ ->
           false
       end
     end)
   end
 
-  defp process_struct(module_name, []) do
-    []
-  end
-
-  defp process_struct(module_name, [the_struct]) do
-    declarator = JS.variable_declarator(
-      JS.identifier(List.last(module_name)),
-      the_struct
-    )
-
-    [JS.variable_declaration([declarator], :const)]
-  end
-
-  defp make_defstruct_property(module_name, []) do
+  defp make_defstruct_property(_, []) do
     []
   end
 
   defp make_defstruct_property(module_name, [the_struct]) do
     case the_struct do
-<<<<<<< HEAD
-      %ESTree.CallExpression{callee: %ESTree.MemberExpression{property: %ESTree.Identifier{name: "defstruct"}}} ->
-        [List.last(module_name), the_struct]
-      %ESTree.CallExpression{callee: %ESTree.MemberExpression{property: %ESTree.Identifier{name: "defexception"}}} ->
-        [List.last(module_name), the_struct]    
-=======
-      %ESTree.FunctionDeclaration{id: %ESTree.Identifier{name: :defstruct}} ->
-        [JS.property(JS.identifier(:defstruct), JS.identifier(:defstruct), :init, true )]
-      %ESTree.FunctionDeclaration{id: %ESTree.Identifier{name: :defexception}} ->
-        [JS.property(JS.identifier(:defexception), JS.identifier(:defexception), :init, true )]
->>>>>>> f8c21363
+      %ESTree.VariableDeclaration{declarations: [%ESTree.VariableDeclarator{id: %ESTree.Identifier{name: name} } ] } when name in [:defstruct, :defexception] ->
+        [JS.property(JS.identifier(List.last(module_name)), JS.identifier(name), :init)]
     end
   end
 
