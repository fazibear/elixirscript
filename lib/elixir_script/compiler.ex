defmodule ElixirScript.Compiler do
  @moduledoc """
  The entry point for the ElixirScript compilation process.
  Takes the given module(s) and compiles them and all modules
  and functions they use into JavaScript.

  Will also take a path to Elixir files
  """

  @doc """
  Takes either a module name, list of module names, or a path as
  the entry point(s) of an application/library. From there
  it will determine which modules and functions are needed
  to be compiled.

  Available options are:
  * `output`: The path of the generated JavaScript file.

    If output is `nil`, then generated code is sent to standard out

    If output is a path, the generated code placed in that path.
    If path ends in `.js` then that will be the name of the file.
    If a directory is given, file will be named `elixirscript.build.js`

  * `root`: Optional root for imports of FFI JavaScript modules. Defaults to `.`.
  * `remove_unused_functions`: Removed unused functions in output. Defaults to
    removing unused functions when Mix.env == :prod
  """
  alias ElixirScript.{
    State,
    Translate,
    FindUsedModules,
    FindUsedFunctions,
    Output
  }
  alias ElixirScript.ModuleSystems.ES
  alias Kernel.ParallelCompiler

  @spec compile(atom | [atom] | binary, []) :: nil
  def compile(path, opts \\ [])

  def compile(path, opts) when is_binary(path) do
    opts = build_compiler_options(opts)
    {:ok, pid} = State.start_link()

    path = if String.ends_with?(path, [".ex", ".exs"]) do
      path
    else
      Path.join([path, "**", "*.{ex,exs}"])
    end

    files = Path.wildcard(path)

    ParallelCompiler.files(files, [
      each_module: &on_module_compile(pid, &1, &2, &3)
    ])

    entry_modules = pid
    |> State.get_in_memory_modules
    |> Keyword.keys

    do_compile(entry_modules, pid, opts)
  end

  def compile(entry_modules, opts) do
    opts = build_compiler_options(opts)
    {:ok, pid} = State.start_link()

    entry_modules = List.wrap(entry_modules)

    do_compile(entry_modules, pid, opts)
  end

<<<<<<< HEAD
    if opts.remove_unused_functions do
      ElixirScript.FindUsedFunctions.execute(entry_modules, pid)
    end
=======
  defp do_compile(entry_modules, pid, opts) do
    FindUsedModules.execute(entry_modules, pid)
>>>>>>> 12221a0f

    FindUsedFunctions.execute(entry_modules, pid)

    modules = State.list_modules(pid)
    Translate.execute(modules, pid)

    modules = State.list_modules(pid)
    result = Output.execute(modules, pid, opts)

    State.stop(pid)

    result
  end

  defp build_compiler_options(opts) do
    default_options = Map.new
    |> Map.put(:output, Keyword.get(opts, :output))
    |> Map.put(:format, :es)
    |> Map.put(:root, Keyword.get(opts, :root, "."))
    |> Map.put(:remove_unused_functions, Keyword.get(opts, :remove_unused_functions, Mix.env == :prod))

    options = default_options
    Map.put(options, :module_formatter, ES)
  end

  defp on_module_compile(pid, _file, module, beam) do
    State.put_in_memory_module(pid, module, beam)
  end
end<|MERGE_RESOLUTION|>--- conflicted
+++ resolved
@@ -71,16 +71,12 @@
     do_compile(entry_modules, pid, opts)
   end
 
-<<<<<<< HEAD
+  defp do_compile(entry_modules, pid, opts) do
+    FindUsedModules.execute(entry_modules, pid)
+
     if opts.remove_unused_functions do
       ElixirScript.FindUsedFunctions.execute(entry_modules, pid)
     end
-=======
-  defp do_compile(entry_modules, pid, opts) do
-    FindUsedModules.execute(entry_modules, pid)
->>>>>>> 12221a0f
-
-    FindUsedFunctions.execute(entry_modules, pid)
 
     modules = State.list_modules(pid)
     Translate.execute(modules, pid)
