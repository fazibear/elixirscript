# v0.16.0-dev
* Enhancements
  * Bitstring pattern matching
  * Bitstrings in for comprehensions
  * Functions with catch, after, else clauses
  * `with` special form
  * Pin operator in map keys and function clauses
  * Added `Kernel.object/1` function to make it more natural to create a JavaScript object with string keys
    Elixirscript, by default turns the following, `%{a: "b"}` into `{[Symbol.for("a")]: "b"}` in JavaScript. In order to get string keys,
    one would have to do `%{"a" => "b"}` which turns into `{a: "b"}` in JavaScript. With `Kernel.object`, you can create string keyed maps
    conveniently, `object(a: "b")` which turns into `{a: "b"}`.

    **NOTE**: when updating the created by, you still have to use the string form `%{ my_map | "a" => "c" }`
  
* Bugfixes
<<<<<<< HEAD
  * Fixed optional parameter implementation
  
* Breaking
  * `JS.update(object, property, value)` has been removed and replaced with `JS.update(object, map)`
    This allows you to update multiple values on a javascript object at once.
=======
  * Optional parameters should now work as expected
>>>>>>> e14f6de8

# v0.15.2
* Enhancements
  * Support for variables as map keys
  
* Bug fixes
  * Fixed protocol implementations for Integer and Float which where not recognized
  * Fixed calling properties on non-objects 

# v0.15.1
* Bug fixes
  * Fixed View module so that an element can have multiple elements within
  * Removed `catch` as a javascript keyword to filter
  * Fixed struct implementation so that lists of atoms for fields are compiled correctly
  * Fixed head-tail pattern match to allow for more complicated scenarios
  * Fixed ModuleCollector to properly alias inner modules
  * Fixed raise translation to properly translate when string messages are given

# v0.15.0
* Enhancements
  * `alias`, `require`, and `import` now work inside lexical scopes
  * `__ENV__` and `__CALLER__` are now supported
  * Some of the standard library originally written in JavaScript has been rewritten
    in Elixir.
  * Added `JS.import/1`, `JS.typeof/1`,`JS.instanceof/1`, and `JS.global/1`
  * Added support for multi alias/require/imports statements
  * Generated JavaScript export statements are now default exports
  * When output is sent to standard out, there are now markers to specify where
    each module begins as well as what the file name would be.
    For the end of a file, `//:ENDFILE` is used. For the file name, `//<file>:ENDFILENAME`
    is used where `<file>` is the name of the file

* Breaking
  * `compile`, `compile_path`, and `compile_quoted` opts parameter now expects a map
  * The `stdlib` compiler option is now `core`. The `stdlib_path` compiler options is now
  `core_path`

# v0.14.1
* Enhancements
  * Removed .DS_Store and LICENSE from output

# v0.14.0
* Breaking
  * Renamed `ex2js` to `elixirscript`. This effects the escript as well as the
  mix task
* Enhancements
  * Structs are now translated into classes
  * Structs and Tuples now match on their types
  * Can now match on JavaScript classes. Works just like matching on structs:
  ```elixir
    def my_func(%HTMLElement{id: "myId"})
  ```
  * Can now implement protocols using JavaScript types
  ```elixir
    defimpl MyProtocol, for: HTMLElement
  ```
  * Added virtual-dom JavaScript library
  * Added ElixirScript.Html module for defining a virtual-dom tree
  * Added ElixirScript.VDom module for manipulating the virtual-dom tree created
  using the ElixirScript.Html module
  * Added ElixirScript.View module for handling view state and rendering virtual-dom
  * Added `stdlib_path` compiler option to specify the es6 path to the standard library.
  If used, elixir.js will not be exported with the compiled modules
  * Moved non-elixir JavaScript code into `core` es6 module. This will hopefully
  make it so ElixirScript Standard Library modules can be defined in Elixir soon.


# v0.13.0
* Enhancements
  * Added `Base` module with function: encode64, decode64, and decode64!
  * Added `String` module
  * Added `Bitwise` module
  * Added `Map` module
  * Added `MapSet` module
  * Added `Set` module
  * Protocol support
  * Added `Collectable`, `Enumerable`, `Inspect`, `List.Chars`, and `String.Chars` protocols.
    The only one currently being used in the Standard Library, however, is String.Chars

# v0.12.0
* Enhancements
  * Updated tuple implementation. It's now a class.
  * Replaced pattern matching library with custom one
  * Added PostOffice. Only thing that current uses it is Agent
  * Removed erlang.js. Moved data types to Kernel.SpecialForms
  * `else` now works for try expressions
  * for now works with `into` for lists

# v0.11.0
* Enhancements
  * `import` works with all options
  * Added `JS` module with `new`, `mutate`, `import` macros
  * All Standard libraries are rolled up into one elixir.js file and imported from that
  * Added `Keyword` module with functions, `has_key?` and `get`
  * Added `Agent` module with functions, `start`, `get`, `update`, and `get_and_update`
  * Map keys are now correctly turned into their atom counterparts if atom keys are used
  * Modules no longer export a default object
  * `alias` now translates to a namespace import unless `default` option is given

* Breaking
  * `Mutable.update` has been replaced by `JS.update`
  * `transpile`, `transpile_quoted`, and `transpile_path` are now `compile`, `compile_quoted`, and `compile_path`

# v0.10.0
* Enhancements
  * Added `env` option for `ElixirScript.transpile` adding macros for compilation
  * Fixed `case` implementation to add `this` to call
  * Updated `Kernel` module to translate some functions to it's JavaScript equivalent
  * Added `Logger` that translates Logger functions to console

# v0.9.0
* Enhancements
  * an implementation for quote. Currently ignores `:location` and `:context` options
  * an implementation for unquote and unquote_splicing

# v0.8.0
* Enhancements
  * Can now support catch blocks in try expressions
  * Wrapped try's in function closure to make sure they return a value;
  * Added receive
  * Updated pattern matching implementation

# v0.7.0
* Enhancements
  * Can now support rescue and after blocks in try expressions

# v0.6.5
* Enhancements
  * Now using the JS code generator from elixir-estree for code generation, improving speed of transpilation
  * the parse functions in the ElixirScript module have been renamed to transpile

# v0.6.0
  * Enhancements
    * Made the Tuple, Range and BitString data structures more immutable
    * Now replacing characters that can't be used in variable and function names in JavaScript with
      something that it (i.e. `match?` -> `match__qmark__`)
    * Implemented Integer module
    * Atom now translates to an ES6 Symbol
    * List now translates to a frozen JS Array
    * Added iterators for Range and BitString
    * Updated the pattern match binding to use ES6 destructuring for lists and tuples
    * Inner modules are now split out into their own files
    * Standard lib is now exported with file output from cli
    * Standard lib modules are now automatically imported
    * No longer have to define modules via aliases ahead of time. They will be automatically be resolved
      and made into JavaScript import statements

# v0.5.0
  * Enhancements
    * For statements now work with pattern matching tuples
    * Improved function chaining
    * added `from` clause to `import`, `alias`, and `require` so that the import path can be overridden
    * `alias` now acts like `require` in that it is translated into an import default statement
    * modules now export a default object with def functions added as properties on it.
    * for function closures, now calling by using `.call(this)` so that `this` is available inside of it

# v0.4.0
  * Enhancements
    * bitstrings
    * Better Pattern Matching (Does not support bitstrings yet)
    * Capture Operator
    * Fixed multi arity implementation
    * Updated variable implementation to match Elixir's (i.e. Reusing the same variable name creates a new one in the background)
    * Throwing ParseError for SpecialForms currently not supported
    * Added more functions from the list standard library

# v0.3.0
  * Enhancements
    * function and case guards
    * function and case pattern matching
    * Can now use ^ on a variable during assignment

# v0.2.1
  * Enhancements
    * Renamed project to ElixirScript
    * Reduced escript file size

# v0.2.0
  * Enhancements
    * Pipe operator
    * String interpolation
    * Adding more functions to the Kernel module
    * Now checking to see if a function is a Kernel function and prepending Kernel to it
    * Now turning Atoms into an Atom javascript object instead of a Symbol
    * Now turning tuples into a Tuple javascript object
    * Fully implemented Tuple module
    * Fully implemented Atom module
    * Fully implemented Range module
    * Can now call properties and zero parameter functions correctly
    * case, cond, and if are now turned into if statements wrapped in function closures
    * Anonymous functions are now turned into anonymous functions in javascript insteed of arrow functions

# v0.1.0

* Enhancements
  * From standard library implemented:
      * Enum.map
      * Kernel.tl
      * Kernel.hd
      * Logger

  * Implemented language features:
      * All primitives except bitstrings
      * defmodule
      * import, alias, and require
      * case, cond, if
      * def, defp
      * defstruct, defexception
      * raise
      * multiple arity functions
      * basic binary operations
      * for without into

  * Missing features:
      * bitstrings
      * pattern matching
      * macros
      * actors
      * try
      * regular expressions
      * string interpolation
      * Most of standard library<|MERGE_RESOLUTION|>--- conflicted
+++ resolved
@@ -13,15 +13,11 @@
     **NOTE**: when updating the created by, you still have to use the string form `%{ my_map | "a" => "c" }`
   
 * Bugfixes
-<<<<<<< HEAD
-  * Fixed optional parameter implementation
+  * Optional parameters should now work as expected
   
 * Breaking
   * `JS.update(object, property, value)` has been removed and replaced with `JS.update(object, map)`
     This allows you to update multiple values on a javascript object at once.
-=======
-  * Optional parameters should now work as expected
->>>>>>> e14f6de8
 
 # v0.15.2
 * Enhancements
