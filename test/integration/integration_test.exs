defmodule ElixirScript.Integration.Test do
  use ExUnit.Case
  import Helpers

  test "Atom.to_string" do
    val = call_compiled_function Atom, :to_string, [:atom]
    assert val == "atom"
  end

  test "String interpolation with number" do
    val = call_compiled_function Integration, :test_string_interpolation, []
    assert val == "5"
  end

  test "shorthand failure" do
    val = call_compiled_function Integration, :shorthand_failure, []
    assert val == [
      [:option, %{value: "test@hotmail.com"}, "test@hotmail.com"],
      [:option, %{value: "test2@hotmail.com"}, "test2@hotmail.com"]
    ]
  end

<<<<<<< HEAD
  test "map equals" do
    val = call_compiled_function Integration, :map_equals, []
    assert val == true
=======
  test "multi-remote call" do
    val = call_compiled_function Integration, :multi_field_call, []
    assert val == "5,000,000"
>>>>>>> d4619569
  end
end<|MERGE_RESOLUTION|>--- conflicted
+++ resolved
@@ -20,14 +20,13 @@
     ]
   end
 
-<<<<<<< HEAD
   test "map equals" do
     val = call_compiled_function Integration, :map_equals, []
     assert val == true
-=======
+  end
+
   test "multi-remote call" do
     val = call_compiled_function Integration, :multi_field_call, []
     assert val == "5,000,000"
->>>>>>> d4619569
   end
 end