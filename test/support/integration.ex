--- conflicted
+++ resolved
@@ -31,13 +31,12 @@
     end
   end
 
-<<<<<<< HEAD
   def multi_bind do
     [a | _] = b = [1, 2, 3, 4, 5]
-=======
+  end
+
   def tuple_get do
     map = %{{1} => 5}
     Map.get(map, {1})
->>>>>>> 9aa53490
   end
 end