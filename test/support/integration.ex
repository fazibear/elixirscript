defmodule Integration do
  @moduledoc false

  def test_string_interpolation do
    "#{5}"
  end

  def shorthand_failure do
    orders = [%{email: "test@hotmail.com"},%{email: "test2@hotmail.com"}]
    options = Enum.reduce(orders, [],
    &(&2 ++ [ [:option, %{value: &1.email}, &1.email] ]))
  end

<<<<<<< HEAD
  def map_equals do
    map1 = %{test: "map"}
    map2 = %{test: "map"}
    map1 == map2
=======
  def multi_field_call do
    map = %{token_count: 5000000}
    map.token_count.toLocaleString()
>>>>>>> d4619569
  end
end<|MERGE_RESOLUTION|>--- conflicted
+++ resolved
@@ -11,15 +11,14 @@
     &(&2 ++ [ [:option, %{value: &1.email}, &1.email] ]))
   end
 
-<<<<<<< HEAD
   def map_equals do
     map1 = %{test: "map"}
     map2 = %{test: "map"}
     map1 == map2
-=======
+  end
+
   def multi_field_call do
     map = %{token_count: 5000000}
     map.token_count.toLocaleString()
->>>>>>> d4619569
   end
 end